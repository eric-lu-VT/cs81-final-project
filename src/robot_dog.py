--- conflicted
+++ resolved
@@ -44,15 +44,9 @@
 # Min probability in occupancy grid (by ros specs.) Representing free space
 OCCUPANCY_GRID_MIN_PROBABILITY = 0
 OCCUPANCY_GRID_UNKNOWN = -1  # Representing unseen cell in occupancy grid
-<<<<<<< HEAD
 RESOLUTION = 0.1  # m/cell
 WIDTH = 500  # m
 HEIGHT = 500  # m
-=======
-RESOLUTION = 1  # m/cell
-GRID_WIDTH_M = 100  # m
-GRID_HEIGHT_M = 100  # m
->>>>>>> 9833c2e8
 
 # Field of view in radians that is checked in front of the robot
 MIN_SCAN_ANGLE_RAD = -45.0 / 180 * math.pi; # must be experimentally determined
@@ -157,10 +151,6 @@
         frontier_open_list[(r, c)] = (r, c) # mark p as " Frontier -Open - List "
 
         while len(queue_frontier) > 0:
-<<<<<<< HEAD
-=======
-          print('here3', len(queue_frontier)) # temp
->>>>>>> 9833c2e8
           u, v = queue_frontier.pop(0) # q gets DEQUEUE ( queuef )
           if (u, v) in map_close_list or (u, v) in frontier_close_list: # if q is marked as {"Map -Close - List "," Frontier -Close - List "}:
             continue
